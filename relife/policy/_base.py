from __future__ import annotations

from typing import Generic, TypeVar

import numpy as np
from numpy.typing import NDArray

from relife.economic import ExponentialDiscounting, Reward, cost
from relife.lifetime_model import (
    FrozenAgeReplacementModel,
    FrozenLeftTruncatedModel,
    FrozenLifetimeRegression,
    LifetimeDistribution,
)

# from relife.stochastic_process import (
#     RenewalProcessIterator,
#     RenewalRewardProcessIterator,
# )
from relife.stochastic_process import RenewalRewardProcess

M = TypeVar("M", LifetimeDistribution, FrozenLifetimeRegression, FrozenAgeReplacementModel, FrozenLeftTruncatedModel)
R = TypeVar("R", bound=Reward)


class BaseOneCycleAgeReplacementPolicy(Generic[M, R]):

    def __init__(
        self,
        lifetime_model: M,
        reward: R,
        discounting_rate: float = 0.0,
        period_before_discounting: float = 1.0,
    ) -> None:
        self.cost = cost
        self.reward = reward
        self.discounting = ExponentialDiscounting(discounting_rate)
        if period_before_discounting <= 0:
            raise ValueError("The period_before_discounting must be greater than 0")
        self.period_before_discounting = period_before_discounting
        self.lifetime_model = lifetime_model
        self.count_data = None

    @property
    def discounting_rate(self):
        return self.discounting.rate

    def _make_timeline(self, tf: float, nb_steps: int) -> NDArray[np.float64]:
        # tile is necessary to ensure broadcasting of the operations
        timeline = np.linspace(0, tf, nb_steps, dtype=np.float64)  # (nb_steps,)
        args_nb_assets = getattr(self.lifetime_model, "args_nb_assets", 1)  # default 1 for LifetimeDistribution case
        if args_nb_assets > 1:
            timeline = np.tile(timeline, (args_nb_assets, 1))
        elif self.reward.ndim == 2:  # elif because we consider that if m > 1 in frozen_model, in reward it is 1 or m
            timeline = np.tile(timeline, (self.reward.size, 1))
        return timeline  # (nb_steps,) or (m, nb_steps)w

    def expected_total_cost(self, tf: float, nb_steps: int) -> tuple[NDArray[np.float64], NDArray[np.float64]]:
        timeline = self._make_timeline(tf, nb_steps)
<<<<<<< HEAD
        # reward partial expectation
        return timeline, self.lifetime_model.ls_integrate(
            lambda x: self.reward.conditional_expectation(x) * self.discounting.factor(x), np.zeros_like(timeline), timeline, deg=15
        )
=======
        etc = self.lifetime_model.ls_integrate(
            lambda x: self.reward.conditional_expectation(x) * self.discounting.factor(x), np.zeros_like(timeline), timeline, deg=15
        ) # (nb_steps,) or (m, nb_steps)
        if timeline.ndim == 2:
            return timeline[0, :], etc # (nb_steps,) and (m, nb_steps)
        return timeline, etc # (nb_steps,) and (nb_steps,)
>>>>>>> 3a4b91a1


    def asymptotic_expected_total_cost(self) -> NDArray[np.float64]:
        # reward partial expectation
<<<<<<< HEAD
        return self.lifetime_model.ls_integrate(
            lambda x: self.reward.conditional_expectation(x) * self.discounting.factor(x), 0.0, np.inf, deg=15
        )  # () or (m, 1)
=======
        return np.squeeze(self.lifetime_model.ls_integrate(
            lambda x: self.reward.conditional_expectation(x) * self.discounting.factor(x), 0.0, np.inf, deg=15
        ))  # () or (m,)
>>>>>>> 3a4b91a1

    def _expected_equivalent_annual_cost(
        self, timeline: NDArray[np.float64]
    ) -> tuple[NDArray[np.float64], NDArray[np.float64]]:

        # timeline : (nb_steps,) or (m, nb_steps)
        def f(x: float | NDArray[np.float64]) -> tuple[NDArray[np.float64], NDArray[np.float64]]:
            # avoid zero division + 1e-6
            return (
                self.reward.conditional_expectation(x)
                * self.discounting.factor(x)
                / (self.discounting.annuity_factor(x) + 1e-6)
            )

        q0 = self.lifetime_model.cdf(self.period_before_discounting) * f(self.period_before_discounting)  # () or (m, 1)
        a = np.full_like(timeline, self.period_before_discounting)  # (nb_steps,) or (m, nb_steps)

        # change first value of lower bound to compute the integral
        a[timeline < self.period_before_discounting] = 0.0  # (nb_steps,)
        # a = np.where(timeline < self.period_before_discounting, 0., a)  # (nb_steps,)
        integral = self.lifetime_model.ls_integrate(
            f, a, timeline, deg=15
        )  # (nb_steps,) or (m, nb_steps) if q0: (), or (m, nb_steps) if q0 : (m, 1)
        mask = np.broadcast_to(
            timeline < self.period_before_discounting, integral.shape
        )  # (), (nb_steps,) or (m, nb_steps)
        q0 = np.broadcast_to(q0, integral.shape)  # (nb_steps,) or (m, nb_steps)
        integral = np.where(mask, q0, q0 + integral)
        if timeline.ndim == 2:
            return timeline[0, :], integral # (nb_steps,) and (m, nb_steps)
        return timeline, integral # (nb_steps,) and (nb_steps,)

    def expected_equivalent_annual_cost(
        self, tf: float, nb_steps: int
    ) -> tuple[NDArray[np.float64], NDArray[np.float64]]:
        timeline = self._make_timeline(tf, nb_steps)  # (nb_steps,) or (m, nb_steps)
        return self._expected_equivalent_annual_cost(timeline)  # (nb_steps,) or (m, nb_steps)

    def asymptotic_expected_equivalent_annual_cost(
        self,
    ) -> NDArray[np.float64]:
        timeline = np.array(np.inf)
        args_nb_assets = getattr(self.lifetime_model, "args_nb_assets", 1)  #  default 1 for LifetimeDistribution case
        if args_nb_assets > 1:
            timeline = np.tile(timeline, (args_nb_assets, 1))
        elif self.reward.ndim == 2:  # elif because we consider that if m > 1 in frozen_model, in reward it is 1 or m
            timeline = np.tile(timeline, (self.reward.size, 1))
        # timeline : () or (m, 1)
        return np.squeeze(self._expected_equivalent_annual_cost(timeline)[-1])  # () or (m,)

    # def sample(
    #     self,
    #     tf: float,
    #     t0: float = 0.0,
    #     size: int | tuple[int] | tuple[int, int] = 1,
    #     seed: Optional[int] = None,
    # ) -> None:
    #     from relife.stochastic_process.sample import RenewalProcessIterable
    #
    #     iterator = RenewalProcessIterable(self, size, (t0, tf), seed=seed)
    #     self.count_data = concatenate_count_data(islice(iterator, 1), maxsample)
    #
    # def generate_lifetime_data(
    #     self,
    #     tf: float,
    #     t0: float = 0.0,
    #     size: int | tuple[int] | tuple[int, int] = 1,
    #     maxsample: int = 1e5,
    #     seed: Optional[int] = None,
    # ) -> LifetimeData:
    #     from relife.stochastic_process.sample import concatenate_count_data
    #
    #     iterator = RenewalProcessIterator(self, size, (t0, tf), seed=seed)
    #     count_data = concatenate_count_data(islice(iterator, 1), maxsample)
    #     return LifetimeData(
    #         count_data.struct_array["time"].copy(),
    #         event=count_data.struct_array["event"].copy(),
    #         entry=count_data.struct_array["entry"].copy(),
    #         args=tuple(
    #             (
    #                 np.take(arg, count_data.struct_array["asset_id"])
    #                 for arg in getattr(self.lifetime_model, "frozen_args", ())
    #             )
    #         ),
    #     )


class BaseAgeReplacementPolicy(Generic[M, R]):

    def __init__(self, stochastic_process: RenewalRewardProcess[M, R]):
        self.stochastic_process = stochastic_process

    @property
    def discounting_rate(self):
        return self.stochastic_process.discounting_rate

    @discounting_rate.setter
    def discounting_rate(self, value: float) -> None:
        self.stochastic_process.discounting_rate = value

    def expected_nb_replacements(self, tf: float, nb_steps: int) -> tuple[NDArray[np.float64], NDArray[np.float64]]:
        r"""
        The expected number of replacements.

        It is computed  by solving the renewal equation:

        .. math::

            m(t) = F_1(t) + \int_0^t m(t-x) \mathrm{d}F(x)

        where:

        - :math:`m` is the renewal function,
        - :math:`F` is the cumulative distribution function of the underlying
          lifetime model,
        - :math:`F_1` is the cumulative distribution function of the underlying
          lifetime model for the fist renewal in the case of a delayed renewal
          process.


        Parameters
        ----------
        tf : float
            Time horizon. The expected number of replacements will be computed up until this calendar time.
        nb_steps : int
            The number of steps used to compute the expected number of replacements

        Returns
        -------
        tuple of two ndarrays
            A tuple containing the timeline used to compute the expected number of replacements and its corresponding values at each
            step of the timeline.
        """
        return self.stochastic_process.renewal_function(tf, nb_steps)  # (nb_steps,) or (m, nb_steps)

    def expected_total_cost(self, tf: float, nb_steps: int) -> tuple[NDArray[np.float64], NDArray[np.float64]]:
        r"""
        The expected total cost.

        It is computed by solving the renewal equation and is given by:

        .. math::

            z(t) = \mathbb{E}(Z_t) = \int_{0}^{\infty}\mathbb{E}(Z_t~|~X_1 = x)dF(x)

        where :

        - :math:`t` is the time
        - :math:`X_i \sim F` are :math:`n` random variable lifetimes, *i.i.d.*, of cumulative distribution :math:`F`.
        - :math:`Z_t` is the random variable reward at each time :math:`t`.
        - :math:`\delta` is the discounting rate.

        Parameters
        ----------
        tf : float
            Time horizon. The expected total cost will be computed up until this calendar time.
        nb_steps : int
            The number of steps used to compute the expected total cost

        Returns
        -------
        tuple of two ndarrays
            A tuple containing the timeline used to compute the expected total cost and its corresponding values at each
            step of the timeline.
        """
        return self.stochastic_process.expected_total_reward(tf, nb_steps)  # (nb_steps,) or (m, nb_steps)

    def asymptotic_expected_total_cost(self) -> NDArray[np.float64]:
        r"""
        The asymtotic expected total cost

        .. math::

            \lim_{t\to\infty} z(t)

        where :math:`z(t)` is the expected total cost at :math:`t`. See :py:meth:`~AgeReplacementPolicy.expected_total_cost` for more details.

        Returns
        -------
        ndarray
            The asymptotic expected total cost values
        """
        return self.stochastic_process.asymptotic_expected_total_reward()  # () or (m, 1)

    def expected_equivalent_annual_cost(
        self, tf: float, nb_steps: int
    ) -> tuple[NDArray[np.float64], NDArray[np.float64]]:
        r"""
        The expected equivalent annual cost.

        .. math::

            \text{EEAC}(t) = \dfrac{\delta z(t)}{1 - e^{-\delta t}}

        where :

        - :math:`t` is the time
        - :math:`z(t)` is the expected_total_cost at :math:`t`. See :py:meth:`~AgeReplacementPolicy.expected_total_cost` for more details.`.
        - :math:`\delta` is the discounting rate.

        Parameters
        ----------
        tf : float
            Time horizon. The expected equivalent annual cost will be computed up until this calendar time.
        nb_steps : int
            The number of steps used to compute the expected equivalent annual cost

        Returns
        -------
        tuple of two ndarrays
            A tuple containing the timeline used to compute the expected annual cost and its corresponding values at each
            step of the timeline.
        """
        return self.stochastic_process.expected_equivalent_annual_worth(tf, nb_steps)  # (nb_steps,) or (m, nb_steps)

    def asymptotic_expected_equivalent_annual_cost(self) -> NDArray[np.float64]:
        r"""
        The asymtotic expected equivalent annual cost

        .. math::

            \lim_{t\to\infty} \text{EEAC}(t)

        where :math:`\text{EEAC}(t)` is the expected equivalent annual cost at :math:`t`. See :py:meth:`~AgeReplacementPolicy.expected_equivalent_annual_cost` for more details.

        Returns
        -------
        ndarray
            The asymptotic expected equivalent annual cost
        """
        return self.stochastic_process.asymptotic_expected_equivalent_annual_worth()  # () or (m, 1)

    # def sample_count_data(
    #     self,
    #     tf: float,
    #     t0: float = 0.0,
    #     size: int | tuple[int] | tuple[int, int] = 1,
    #     maxsample: int = 1e5,
    #     seed: Optional[int] = None,
    # ) -> None:
    #     self.stochastic_process.sample_count_data(tf, t0, size, maxsample, seed)
    #
    # def generate_lifetime_data(
    #     self,
    #     tf: float,
    #     t0: float = 0.0,
    #     size: int | tuple[int] | tuple[int, int] = 1,
    #     maxsample: int = 1e5,
    #     seed: Optional[int] = None,
    # ) -> LifetimeData:
    #     return self.stochastic_process.sample_count_data(tf, t0, size, maxsample, seed)


# @overload
# def age_replacement_policy(
#     lifetime_model: LifetimeDistribution | FrozenLifetimeRegression,
#     cost: Cost,
#     one_cycle = True,
#     a0: Optional[float | NDArray[np.float64]] = None,
#     ar: Optional[float | NDArray[np.float64]] = None,
#     ar1 = None,
#     discounting_rate: float = 0.0,
# ) -> OneCycleAgeReplacementPolicy: ...
#
#
# @overload
# def age_replacement_policy(
#     lifetime_model: LifetimeDistribution | FrozenLifetimeRegression,
#     cost: Cost,
#     one_cycle = False,
#     a0: Optional[float | NDArray[np.float64]] = None,
#     ar: Optional[float | NDArray[np.float64]] = None,
#     ar1: Optional[float | NDArray[np.float64]] = None,
#     discounting_rate: float = 0.0,
# ) -> AgeReplacementPolicy: ...
#
#
# def age_replacement_policy(
#     lifetime_model: LifetimeDistribution | FrozenLifetimeRegression,
#     cost: Cost,
#     one_cycle: bool = False,
#     a0: float | NDArray[np.float64] = None,
#     ar: Optional[float | NDArray[np.float64]] = None,
#     ar1: Optional[float | NDArray[np.float64]] = None,
#     discounting_rate: float = 0.0,
# ) -> OneCycleAgeRenewalPolicy | AgeReplacementPolicy:
#
#     ar = np.nan if ar is None else ar
#     if not one_cycle:
#         first_lifetime_model = None
#         if a0 is not None and ar1 is not None:
#             first_lifetime_model = freeze(AgeReplacementModel(LeftTruncatedModel(lifetime_model)), ar1, a0)
#         elif ar1 is not None:
#             first_lifetime_model = freeze(AgeReplacementModel(lifetime_model), ar1)
#         elif a0 is not None:
#             first_lifetime_model = freeze(AgeReplacementModel(LeftTruncatedModel(lifetime_model)), ar, a0)
#         return AgeReplacementPolicy(
#             freeze(AgeReplacementModel(lifetime_model), ar),
#             cost,
#             ExponentialDiscounting(discounting_rate),
#             first_lifetime_model=first_lifetime_model
#         )
#     else:
#         if ar1 is not None:
#             raise ValueError
#         if a0 is not None and
#
#
#
#     return DefaultAgeReplacementPolicy(
#         model,
#         cost["cf"],
#         cost["cp"],
#         discounting_rate=discounting_rate,
#         ar=ar,
#         ar1=ar1,
#         a0=a0,
#         model1=model1,
#     )
#<|MERGE_RESOLUTION|>--- conflicted
+++ resolved
@@ -57,32 +57,18 @@
 
     def expected_total_cost(self, tf: float, nb_steps: int) -> tuple[NDArray[np.float64], NDArray[np.float64]]:
         timeline = self._make_timeline(tf, nb_steps)
-<<<<<<< HEAD
-        # reward partial expectation
-        return timeline, self.lifetime_model.ls_integrate(
-            lambda x: self.reward.conditional_expectation(x) * self.discounting.factor(x), np.zeros_like(timeline), timeline, deg=15
-        )
-=======
         etc = self.lifetime_model.ls_integrate(
             lambda x: self.reward.conditional_expectation(x) * self.discounting.factor(x), np.zeros_like(timeline), timeline, deg=15
         ) # (nb_steps,) or (m, nb_steps)
         if timeline.ndim == 2:
             return timeline[0, :], etc # (nb_steps,) and (m, nb_steps)
         return timeline, etc # (nb_steps,) and (nb_steps,)
->>>>>>> 3a4b91a1
-
 
     def asymptotic_expected_total_cost(self) -> NDArray[np.float64]:
         # reward partial expectation
-<<<<<<< HEAD
-        return self.lifetime_model.ls_integrate(
-            lambda x: self.reward.conditional_expectation(x) * self.discounting.factor(x), 0.0, np.inf, deg=15
-        )  # () or (m, 1)
-=======
         return np.squeeze(self.lifetime_model.ls_integrate(
             lambda x: self.reward.conditional_expectation(x) * self.discounting.factor(x), 0.0, np.inf, deg=15
         ))  # () or (m,)
->>>>>>> 3a4b91a1
 
     def _expected_equivalent_annual_cost(
         self, timeline: NDArray[np.float64]
