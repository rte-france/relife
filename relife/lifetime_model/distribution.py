from abc import ABC

import numpy as np
from scipy.optimize import Bounds, newton
from scipy.special import digamma, exp1, gamma, gammaincc, gammainccinv

from relife.utils.quadrature import laguerre_quadrature, legendre_quadrature

from ._base import FittableParametricLifetimeModel, ParametricLifetimeModel

__all__ = [
    "LifetimeDistribution",
    "Gompertz",
    "Weibull",
    "Gamma",
    "LogLogistic",
    "EquilibriumDistribution",
    "Exponential",
    "MinimumDistribution",
]


class LifetimeDistribution(FittableParametricLifetimeModel, ABC):
    """
    Base class for distribution model.
    """

    def sf(self, time):
        """
        The survival function.

        Parameters
        ----------
        time : float or np.ndarray
            Elapsed time value(s) at which to compute the function.
            If ndarray, allowed shapes are ``()``, ``(n,)`` or ``(m, n)``.

        Returns
        -------
        np.float64 or np.ndarray
            Function values at each given time(s).
        """
        return super().sf(time)

    def isf(self, probability):
        """
        The inverse survival function.

        Parameters
        ----------
        probability : float or np.ndarray
            Probability value(s) at which to compute the function.
            If ndarray, allowed shapes are ``()``, ``(n,)`` or ``(m, n)``.

        Returns
        -------
        np.float64 or np.ndarray
            Function values at each given probability value(s).
        """
        cumulative_hazard_rate = -np.log(probability + 1e-6)  # avoid division by zero
        return self.ichf(cumulative_hazard_rate)

    def cdf(self, time):
        """
        The cumulative density function.

        Parameters
        ----------
        time : float or np.ndarray
            Elapsed time value(s) at which to compute the function.
            If ndarray, allowed shapes are ``()``, ``(n,)`` or ``(m, n)``.

        Returns
        -------
        np.float64 or np.ndarray
            Function values at each given time(s).
        """
        return super().cdf(time)

    def pdf(self, time):
        """
        The probability density function.

        Parameters
        ----------
        time : float or np.ndarray
            Elapsed time value(s) at which to compute the function.
            If ndarray, allowed shapes are ``()``, ``(n,)`` or ``(m, n)``.

        Returns
        -------
        np.float64 or np.ndarray
            Function values at each given time(s).
        """
        return super().pdf(time)

    def ppf(self, probability):
        """
        The percent point function.

        Parameters
        ----------
        probability : float or np.ndarray
            Probability value(s) at which to compute the function.
            If ndarray, allowed shapes are ``()``, ``(n,)`` or ``(m, n)``.

        Returns
        -------
        np.float64 or np.ndarray
            Function values at each given probability value(s).
        """
        return super().ppf(probability)

    def moment(self, n):
        """
        n-th order moment

        Parameters
        ----------
        n : int
            order of the moment, at least 1.

        Returns
        -------
        np.float64
        """
        return super().moment(n)

    def median(self):
        """
        The median.

        Returns
        -------
        np.float64
        """
        return self.ppf(0.5)  # no super here to return np.float64

    def jac_sf(self, time, *, asarray=False):
        """
        The jacobian of the survival function.

        Parameters
        ----------
        time : float or np.ndarray
            Elapsed time value(s) at which to compute the function.
            If ndarray, allowed shapes are ``()``, ``(n,)`` or ``(m, n)``.
        asarray : bool, default is False

        Returns
        -------
        np.float64, np.ndarray or tuple of np.float64 or np.ndarray
            The derivatives with respect to each parameter. If ``asarray`` is False, the function returns a tuple containing
            the same number of elements as parameters. If ``asarray`` is True, the function returns an ndarray
            whose first dimension equals the number of parameters. This output is equivalent to applying ``np.stack`` on the output
            tuple when ``asarray`` is False.
        """
        jac_chf, sf = self.jac_chf(time, asarray=True), self.sf(time)
        jac = -jac_chf * sf
        if not asarray:
            return np.unstack(jac)
        return jac

    def jac_cdf(self, time, *, asarray=False):
        """
        The jacobian of the cumulative density function.

        Parameters
        ----------
        time : float or np.ndarray
            Elapsed time value(s) at which to compute the function.
            If ndarray, allowed shapes are ``()``, ``(n,)`` or ``(m, n)``.
        asarray : bool, default is False

        Returns
        -------
        np.float64, np.ndarray or tuple of np.float64 or np.ndarray
            The derivatives with respect to each parameter. If ``asarray`` is False, the function returns a tuple containing
            the same number of elements as parameters. If ``asarray`` is True, the function returns an ndarray
            whose first dimension equals the number of parameters. This output is equivalent to applying ``np.stack`` on the output
            tuple when ``asarray`` is False.
        """
        jac = -self.jac_sf(time, asarray=True)
        if not asarray:
            return np.unstack(jac)
        return jac

    def jac_pdf(self, time, *, asarray=False):
        """
        The jacobian of the probability density function.

        Parameters
        ----------
        time : float or np.ndarray
            Elapsed time value(s) at which to compute the function.
            If ndarray, allowed shapes are ``()``, ``(n,)`` or ``(m, n)``.
        asarray : bool, default is False

        Returns
        -------
        np.float64, np.ndarray or tuple of np.float64 or np.ndarray
            The derivatives with respect to each parameter. If ``asarray`` is False, the function returns a tuple containing
            the same number of elements as parameters. If ``asarray`` is True, the function returns an ndarray
            whose first dimension equals the number of parameters. This output is equivalent to applying ``np.stack`` on the output
            tuple when ``asarray`` is False.
        """
        jac_hf, hf = self.jac_hf(time, asarray=True), self.hf(time)
        jac_sf, sf = self.jac_sf(time, asarray=True), self.sf(time)
        jac = jac_hf * sf + jac_sf * hf
        if not asarray:
            return np.unstack(jac)
        return jac

    def rvs(
        self, size, *, nb_assets=None, return_event=False, return_entry=False, seed=None
    ):
        """
        Random variable sampling.

        Parameters
        ----------
        size : int
            Size of the generated sample.
        nb_assets : int, optional
            If nb_assets is not None, 2d arrays of samples are generated.
        return_event : bool, default is False
            If True, returns event indicators along with the sample time values.
        return_entry : bool, default is False
            If True, returns corresponding entry values of the sample time values.
        seed : optional int, np.random.BitGenerator, np.random.Generator, np.random.RandomState, default is None
            If int or BitGenerator, seed for random number generator. If np.random.RandomState or np.random.Generator, use as given.

        Returns
        -------
        float, ndarray or tuple of float or ndarray
            The sample values. If either ``return_event`` or ``return_entry`` is True, returns a tuple containing
            the time values followed by event values, entry values or both.
        """
        return super().rvs(
            size,
            nb_assets=nb_assets,
            return_event=return_event,
            return_entry=return_entry,
            seed=seed,
        )

    def ls_integrate(self, func, a, b, deg=10):
        """
        Lebesgue-Stieltjes integration.

        Parameters
        ----------
        func : callable (in : 1 ndarray , out : 1 ndarray)
            The callable must have only one ndarray object as argument and one ndarray object as output
        a : ndarray (maximum number of dimension is 2)
            Lower bound(s) of integration.
        b : ndarray (maximum number of dimension is 2)
            Upper bound(s) of integration. If lower bound(s) is infinite, use np.inf as value.)
        deg : int, default 10
            Degree of the polynomials interpolation

        Returns
        -------
        np.ndarray
            Lebesgue-Stieltjes integral of func from `a` to `b`.
        """
        return super().ls_integrate(func, a, b, deg=deg)

    def _get_initial_params(self, time, event=None, entry=None):
        param0 = np.ones(self.nb_params, dtype=np.float64)
        param0[-1] = 1 / np.median(time)
        self.params = param0
        return param0

    def _get_params_bounds(self):
        return Bounds(
            np.full(self.nb_params, np.finfo(float).resolution),
            np.full(self.nb_params, np.inf),
        )

<<<<<<< HEAD
    def fit(self, time, event=None, entry=None, **options):
=======
    def fit(self, time, event=None, entry=None, optimizer_options=None):
>>>>>>> 67960aaf
        """
        Estimation of the distribution parameters from lifetime data.

        Parameters
        ----------
        time : ndarray (1d or 2d)
            Observed lifetime values.
        event : ndarray of boolean values (1d), default is None
            Boolean indicators tagging lifetime values as right censored or complete.
        entry : ndarray of float (1d), default is None
            Left truncations applied to lifetime values.
<<<<<<< HEAD
        **options
=======
        optimizer_options : dict, default is None
>>>>>>> 67960aaf
            Extra arguments used by `scipy.minimize`. Default values are:
                - `method` : `"L-BFGS-B"`
                - `contraints` : `()`
                - `tol` : `None`
                - `callback` : `None`
                - `options` : `None`
                - `bounds` : `self.params_bounds`
                - `x0` : `self.init_params`

        Returns
        -------
        Self
            The current object with the estimated parameters setted inplace.

        Notes
        -----
        Supported lifetime observations format is either 1d-array or 2d-array. 2d-array is more advanced
        format that allows to pass other information as left-censored or interval-censored values. In this case,
        `event` is not needed as 2d-array encodes right-censored values by itself.
        """
<<<<<<< HEAD
        return super().fit(time, event=event, entry=entry, **options)

    def fit_from_interval_censored_data(
=======
        return super().fit(time, event=event, entry=entry, optimizer_options=optimizer_options)

    def fit_from_interval_censored_lifetimes(
>>>>>>> 67960aaf
        self,
        time_inf,
        time_sup,
        entry=None,
<<<<<<< HEAD
        **optimizer_options,
    ):
        return super().fit_from_interval_censored_data(
            time_inf, time_sup, entry=entry, **optimizer_options
=======
        optimizer_options=None,
    ):
        return super().fit_from_interval_censored_lifetimes(
            time_inf, time_sup, entry=entry, optimizer_options=None
>>>>>>> 67960aaf
        )


class Exponential(LifetimeDistribution):
    # noinspection PyUnresolvedReferences
    r"""
    Exponential lifetime distribution.

    The exponential distribution is a 1-parameter distribution with
    :math:`(\lambda)`. The probability density function is:

    .. math::

        f(t) = \lambda e^{-\lambda t}

    where:
        - :math:`\lambda > 0`, the rate parameter,
        - :math:`t\geq 0`, the operating time, age, cycles, etc.

    |

    Parameters
    ----------
    rate : float, optional
        rate parameter

    Attributes
    ----------
    fitting_results : FittingResults, default is None
        An object containing fitting results (AIC, BIC, etc.). If the model is not fitted, the value is None.
    nb_params
    params
    params_names
    plot
    rate
    """

    def __init__(self, rate=None):
        super().__init__(rate=rate)

    @property
    def rate(self):  # optional but better for clarity and type checking
        """Get the current rate value.

        Returns
        -------
        float
        """
        return self._params["rate"]

    def hf(self, time):
        """
        The hazard function.

        Parameters
        ----------
        time : float or np.ndarray
            Elapsed time value(s) at which to compute the function.
            If ndarray, allowed shapes are ``()``, ``(n,)`` or ``(m, n)``.

        Returns
        -------
        np.float64 or np.ndarray
            Function values at each given time(s).
        """

        return self.rate * np.ones_like(time)

    def chf(self, time):
        """
        The cumulative hazard function.

        Parameters
        ----------
        time : float or np.ndarray
            Elapsed time value(s) at which to compute the function.
            If ndarray, allowed shapes are ``()``, ``(n,)`` or ``(m, n)``.

        Returns
        -------
        np.float64 or np.ndarray
            Function values at each given time(s).
        """
        return np.asarray(self.rate) * time

    def mean(self):
        """
        The mean of the distribution.

        Returns
        -------
        np.float64
        """
        return 1 / np.asarray(self.rate)

    def var(self):
        """
        The variance of the distribution.

        Returns
        -------
        np.float64
        """
        return 1 / np.asarray(self.rate) ** 2

    def mrl(self, time):
        """
        The mean residual life function.

        Parameters
        ----------
        time : float or np.ndarray
            Elapsed time value(s) at which to compute the function.
            If ndarray, allowed shapes are ``()``, ``(n,)`` or ``(m, n)``.

        Returns
        -------
        np.float64 or np.ndarray
            Function values at each given time(s).
        """
        return 1 / self.rate * np.ones_like(time)

    def ichf(self, cumulative_hazard_rate):
        """
        Inverse cumulative hazard function.

        Parameters
        ----------
        cumulative_hazard_rate : float or np.ndarray
            Cumulative hazard rate value(s) at which to compute the function.
            If ndarray, allowed shapes are (), (n,) or (m, n).

        Returns
        -------
            Function values at each given cumulative hazard rate(s).
        """
        return cumulative_hazard_rate / np.asarray(self.rate)

    def jac_hf(self, time, *, asarray=False):
        """
        The jacobian of the hazard function.

        Parameters
        ----------
        time : float or np.ndarray
            Elapsed time value(s) at which to compute the function.
            If ndarray, allowed shapes are ``()``, ``(n,)`` or ``(m, n)``.
        asarray : bool, default is False

        Returns
        -------
        np.float64, np.ndarray or tuple of np.float64 or np.ndarray
            The derivatives with respect to each parameter. If ``asarray`` is False, the function returns a tuple containing
            the same number of elements as parameters. If ``asarray`` is True, the function returns an ndarray
            whose first dimension equals the number of parameters. This output is equivalent to applying ``np.stack`` on the output
            tuple when ``asarray`` is False.
        """
        if isinstance(time, np.ndarray):
            jac = np.expand_dims(np.ones_like(time), axis=0).copy()
        else:
            jac = np.array([1], dtype=np.float64)
        if not asarray:
            return np.unstack(jac)
        return jac

    def jac_chf(self, time, *, asarray=False):
        """
        The jacobian of the cumulative hazard function.

        Parameters
        ----------
        time : float or np.ndarray
            Elapsed time value(s) at which to compute the function.
            If ndarray, allowed shapes are ``()``, ``(n,)`` or ``(m, n)``.
        asarray : bool, default is False

        Returns
        -------
        np.float64, np.ndarray or tuple of np.float64 or np.ndarray
            The derivatives with respect to each parameter. If ``asarray`` is False, the function returns a tuple containing
            the same number of elements as parameters. If ``asarray`` is True, the function returns an ndarray
            whose first dimension equals the number of parameters. This output is equivalent to applying ``np.stack`` on the output
            tuple when ``asarray`` is False.
        """
        if isinstance(time, np.ndarray):
            jac = np.expand_dims(time, axis=0).copy()
        else:
            jac = np.array([time], dtype=np.float64)
        if not asarray:
            return np.unstack(jac)
        return jac

    def dhf(self, time):
        """
        The derivate of the hazard function.

        Parameters
        ----------
        time : float or np.ndarray
            Elapsed time value(s) at which to compute the function.
            If ndarray, allowed shapes are ``()``, ``(n,)`` or ``(m, n)``.

        Returns
        -------
        np.float64 or np.ndarray
            Function values at each given time(s).
        """
        if isinstance(time, np.ndarray):
            return np.zeros_like(time)
        return np.asarray(0.0)


class Weibull(LifetimeDistribution):
    # noinspection PyUnresolvedReferences
    r"""
    Weibull lifetime distribution.

    The Weibull distribution is a 2-parameter distribution with
    :math:`(c,\lambda)`. The probability density function is:

    .. math::

        f(t) = c \lambda (\lambda t)^{c-1} e^{-(\lambda t)^c}

    where:
        - :math:`c > 0`, the shape parameter,
        - :math:`\lambda > 0`, the rate parameter,
        - :math:`t\geq 0`, the operating time, age, cycles, etc.

    Parameters
    ----------
    shape : float, optional
        shape parameter
    rate : float, optional
        rate parameter

    Attributes
    ----------
    fitting_results : FittingResults, default is None
        An object containing fitting results (AIC, BIC, etc.). If the model is not fitted, the value is None.
    nb_params
    params
    params_names
    plot
    shape
    rate
    """

    def __init__(self, shape=None, rate=None):
        super().__init__(shape=shape, rate=rate)

    @property
    def shape(self):  # optional but better for clarity and type checking
        """Get the current shape value.

        Returns
        -------
        float
        """
        return self._params["shape"]

    @property
    def rate(self):  # optional but better for clarity and type checking
        """Get the current rate value.

        Returns
        -------
        float
        """
        return self._params["rate"]

    def hf(self, time):
        """
        The hazard function.

        Parameters
        ----------
        time : float or np.ndarray
            Elapsed time value(s) at which to compute the function.
            If ndarray, allowed shapes are ``()``, ``(n,)`` or ``(m, n)``.

        Returns
        -------
        np.float64 or np.ndarray
            Function values at each given time(s).
        """
        return (
            self.shape * self.rate * (self.rate * np.asarray(time)) ** (self.shape - 1)
        )

    def chf(self, time):
        """
        The cumulative hazard function.

        Parameters
        ----------
        time : float or np.ndarray
            Elapsed time value(s) at which to compute the function.
            If ndarray, allowed shapes are ``()``, ``(n,)`` or ``(m, n)``.

        Returns
        -------
        np.float64 or np.ndarray
            Function values at each given time(s).
        """
        return (self.rate * np.asarray(time)) ** self.shape

    def mean(self):
        """
        The mean of the distribution.

        Returns
        -------
        np.float64
        """
        return gamma(1 + 1 / self.shape) / self.rate

    def var(self):
        """
        The variance of the distribution.

        Returns
        -------
        np.float64
        """
        return gamma(1 + 2 / self.shape) / self.rate**2 - self.mean() ** 2

    def mrl(self, time):
        """
        The mean residual life function.

        Parameters
        ----------
        time : float or np.ndarray
            Elapsed time value(s) at which to compute the function.
            If ndarray, allowed shapes are ``()``, ``(n,)`` or ``(m, n)``.

        Returns
        -------
        np.float64 or np.ndarray
            Function values at each given time(s).
        """
        return (
            gamma(1 / self.shape)
            / (self.rate * self.shape * self.sf(time))
            * gammaincc(
                1 / self.shape,
                (self.rate * time) ** self.shape,
            )
        )

    def ichf(self, cumulative_hazard_rate):
        """
        Inverse cumulative hazard function.

        Parameters
        ----------
        cumulative_hazard_rate : float or np.ndarray
            Cumulative hazard rate value(s) at which to compute the function.
            If ndarray, allowed shapes are (), (n,) or (m, n).

        Returns
        -------
            Function values at each given cumulative hazard rate(s).
        """
        return np.asarray(cumulative_hazard_rate) ** (1 / self.shape) / self.rate

    def jac_hf(self, time, *, asarray=False):
        """
        The jacobian of the hazard function.

        Parameters
        ----------
        time : float or np.ndarray
            Elapsed time value(s) at which to compute the function.
            If ndarray, allowed shapes are ``()``, ``(n,)`` or ``(m, n)``.
        asarray : bool, default is False

        Returns
        -------
        np.float64, np.ndarray or tuple of np.float64 or np.ndarray
            The derivatives with respect to each parameter. If ``asarray`` is False, the function returns a tuple containing
            the same number of elements as parameters. If ``asarray`` is True, the function returns an ndarray
            whose first dimension equals the number of parameters. This output is equivalent to applying ``np.stack`` on the output
            tuple when ``asarray`` is False.
        """
        jac = (
            self.rate
            * (self.rate * time) ** (self.shape - 1)
            * (1 + self.shape * np.log(self.rate * time)),
            self.shape**2 * (self.rate * time) ** (self.shape - 1),
        )
        if asarray:
            return np.stack(jac)
        return jac

    def jac_chf(self, time, *, asarray=False):
        """
        The jacobian of the cumulative hazard function.

        Parameters
        ----------
        time : float or np.ndarray
            Elapsed time value(s) at which to compute the function.
            If ndarray, allowed shapes are ``()``, ``(n,)`` or ``(m, n)``.
        asarray : bool, default is False

        Returns
        -------
        np.float64, np.ndarray or tuple of np.float64 or np.ndarray
            The derivatives with respect to each parameter. If ``asarray`` is False, the function returns a tuple containing
            the same number of elements as parameters. If ``asarray`` is True, the function returns an ndarray
            whose first dimension equals the number of parameters. This output is equivalent to applying ``np.stack`` on the output
            tuple when ``asarray`` is False.
        """
        jac = (
            np.log(self.rate * time) * (self.rate * time) ** self.shape,
            self.shape * time * (self.rate * time) ** (self.shape - 1),
        )
        if asarray:
            return np.stack(jac)
        return jac

    def dhf(self, time):
        """
        The derivate of the hazard function.

        Parameters
        ----------
        time : float or np.ndarray
            Elapsed time value(s) at which to compute the function.
            If ndarray, allowed shapes are ``()``, ``(n,)`` or ``(m, n)``.

        Returns
        -------
        np.float64 or np.ndarray
            Function values at each given time(s).
        """
        time = np.asarray(time)
        return (
            self.shape
            * (self.shape - 1)
            * self.rate**2
            * (self.rate * time) ** (self.shape - 2)
        )


class Gompertz(LifetimeDistribution):
    # noinspection PyUnresolvedReferences
    r"""
    Gompertz lifetime distribution.

    The Gompertz distribution is a 2-parameter distribution with
    :math:`(c,\lambda)`. The probability density function is:

    .. math::

        f(t) = c \lambda e^{\lambda t} e^{ -c \left( e^{\lambda t}-1 \right) }

    where:

        - :math:`c > 0`, the shape parameter,
        - :math:`\lambda > 0`, the rate parameter,
        - :math:`t\geq 0`, the operating time, age, cycles, etc.

    |

    Parameters
    ----------
    shape : float, optional
        shape parameter
    rate : float, optional
        rate parameter

    Attributes
    ----------
    fitting_results : FittingResults, default is None
        An object containing fitting results (AIC, BIC, etc.). If the model is not fitted, the value is None.
    nb_params
    params
    params_names
    plot
    shape
    rate
    """

    def __init__(self, shape=None, rate=None):
        super().__init__(shape=shape, rate=rate)

    @property
    def shape(self):  # optional but better for clarity and type checking
        """Get the current shape value.

        Returns
        -------
        float
        """
        return self._params["shape"]

    @property
    def rate(self):  # optional but better for clarity and type checking
        """Get the current rate value.

        Returns
        -------
        float
        """
        return self._params["rate"]

    def hf(self, time):
        """
        The hazard function.

        Parameters
        ----------
        time : float or np.ndarray
            Elapsed time value(s) at which to compute the function.
            If ndarray, allowed shapes are ``()``, ``(n,)`` or ``(m, n)``.

        Returns
        -------
        np.float64 or np.ndarray
            Function values at each given time(s).
        """
        return self.shape * self.rate * np.exp(self.rate * time)

    def chf(self, time):
        """
        The cumulative hazard function.

        Parameters
        ----------
        time : float or np.ndarray
            Elapsed time value(s) at which to compute the function.
            If ndarray, allowed shapes are ``()``, ``(n,)`` or ``(m, n)``.

        Returns
        -------
        np.float64 or np.ndarray
            Function values at each given time(s).
        """
        return self.shape * np.expm1(self.rate * time)

    def mean(self):
        """
        The mean of the distribution.

        Returns
        -------
        np.float64
        """
        return np.exp(self.shape) * exp1(self.shape) / self.rate

    def var(self):
        """
        The variance of the distribution.

        Returns
        -------
        np.float64
        """
        return super().var()

    def mrl(self, time):
        """
        The mean residual life function.

        Parameters
        ----------
        time : float or np.ndarray
            Elapsed time value(s) at which to compute the function.
            If ndarray, allowed shapes are ``()``, ``(n,)`` or ``(m, n)``.

        Returns
        -------
        np.float64 or np.ndarray
            Function values at each given time(s).
        """
        z = self.shape * np.exp(self.rate * time)
        return np.exp(z) * exp1(z) / self.rate

    def ichf(self, cumulative_hazard_rate):
        """
        Inverse cumulative hazard function.

        Parameters
        ----------
        cumulative_hazard_rate : float or np.ndarray
            Cumulative hazard rate value(s) at which to compute the function.
            If ndarray, allowed shapes are (), (n,) or (m, n).

        Returns
        -------
            Function values at each given cumulative hazard rate(s).
        """
        return 1 / self.rate * np.log1p(cumulative_hazard_rate / self.shape)

    def jac_hf(self, time, *, asarray=False):
        """
        The jacobian of the hazard function.

        Parameters
        ----------
        time : float or np.ndarray
            Elapsed time value(s) at which to compute the function.
            If ndarray, allowed shapes are ``()``, ``(n,)`` or ``(m, n)``.
        asarray : bool, default is False

        Returns
        -------
        np.float64, np.ndarray or tuple of np.float64 or np.ndarray
            The derivatives with respect to each parameter. If ``asarray`` is False, the function returns a tuple containing
            the same number of elements as parameters. If ``asarray`` is True, the function returns an ndarray
            whose first dimension equals the number of parameters. This output is equivalent to applying ``np.stack`` on the output
            tuple when ``asarray`` is False.
        """
        jac = (
            self.rate * np.exp(self.rate * time),
            self.shape * np.exp(self.rate * time) * (1 + self.rate * time),
        )
        if asarray:
            return np.stack(jac)
        return jac

    def jac_chf(self, time, *, asarray=False):
        """
        The jacobian of the cumulative hazard function.

        Parameters
        ----------
        time : float or np.ndarray
            Elapsed time value(s) at which to compute the function.
            If ndarray, allowed shapes are ``()``, ``(n,)`` or ``(m, n)``.
        asarray : bool, default is False

        Returns
        -------
        np.float64, np.ndarray or tuple of np.float64 or np.ndarray
            The derivatives with respect to each parameter. If ``asarray`` is False, the function returns a tuple containing
            the same number of elements as parameters. If ``asarray`` is True, the function returns an ndarray
            whose first dimension equals the number of parameters. This output is equivalent to applying ``np.stack`` on the output
            tuple when ``asarray`` is False.
        """
        jac = (
            np.expm1(self.rate * time),
            self.shape * time * np.exp(self.rate * time),
        )
        if asarray:
            return np.stack(jac)
        return jac

    def dhf(self, time):
        """
        The derivate of the hazard function.

        Parameters
        ----------
        time : float or np.ndarray
            Elapsed time value(s) at which to compute the function.
            If ndarray, allowed shapes are ``()``, ``(n,)`` or ``(m, n)``.

        Returns
        -------
        np.float64 or np.ndarray
            Function values at each given time(s).
        """
        return self.shape * self.rate**2 * np.exp(self.rate * time)

    def _get_initial_params(self, time, event=None, entry=None):
        param0 = np.empty(self.nb_params, dtype=np.float64)
        rate = np.pi / (np.sqrt(6) * np.std(time))
        shape = np.exp(-rate * np.mean(time))
        param0[0] = shape
        param0[1] = rate
        return param0


class Gamma(LifetimeDistribution):
    # noinspection PyUnresolvedReferences
    r"""
    Gamma lifetime distribution.

    The Gamma distribution is a 2-parameter distribution with
    :math:`(c,\lambda)`. The probability density function is:

    .. math::

        f(t) = \frac{\lambda^c t^{c-1} e^{-\lambda t}}{\Gamma(c)}

    where:

        - :math:`c > 0`, the shape parameter,
        - :math:`\lambda > 0`, the rate parameter,
        - :math:`t\geq 0`, the operating time, age, cycles, etc.

    |

    Parameters
    ----------
    shape : float, optional
        shape parameter
    rate : float, optional
        rate parameter

    Attributes
    ----------
    fitting_results : FittingResults, default is None
        An object containing fitting results (AIC, BIC, etc.). If the model is not fitted, the value is None.
    nb_params
    params
    params_names
    plot
    shape
    rate
    """

    def __init__(self, shape=None, rate=None):
        super().__init__(shape=shape, rate=rate)

    def _uppergamma(self, x):
        return gammaincc(self.shape, x) * gamma(self.shape)

    def _jac_uppergamma_shape(self, x):
        return laguerre_quadrature(
            lambda s: np.log(s) * s ** (self.shape - 1), x, deg=100
        )

    @property
    def shape(self):  # optional but better for clarity and type checking
        """Get the current shape value.

        Returns
        -------
        float
        """
        return self._params["shape"]

    @property
    def rate(self):  # optional but better for clarity and type checking
        """Get the current rate value.

        Returns
        -------
        float
        """
        return self._params["rate"]

    def hf(self, time):
        """
        The hazard function.

        Parameters
        ----------
        time : float or np.ndarray
            Elapsed time value(s) at which to compute the function.
            If ndarray, allowed shapes are ``()``, ``(n,)`` or ``(m, n)``.

        Returns
        -------
        np.float64 or np.ndarray
            Function values at each given time(s).
        """
        x = self.rate * time
        return self.rate * x ** (self.shape - 1) * np.exp(-x) / self._uppergamma(x)

    def chf(self, time):
        """
        The cumulative hazard function.

        Parameters
        ----------
        time : float or np.ndarray
            Elapsed time value(s) at which to compute the function.
            If ndarray, allowed shapes are ``()``, ``(n,)`` or ``(m, n)``.

        Returns
        -------
        np.float64 or np.ndarray
            Function values at each given time(s).
        """
        x = self.rate * time
        return np.log(gamma(self.shape)) - np.log(self._uppergamma(x))

    def mean(self):
        """
        The mean of the distribution.

        Returns
        -------
        np.float64
        """
        return np.asarray(self.shape / self.rate)

    def var(self):
        """
        The variance of the distribution.

        Returns
        -------
        np.float64
        """
        return np.asarray(self.shape / (self.rate**2))

    def ichf(self, cumulative_hazard_rate):
        """
        Inverse cumulative hazard function.

        Parameters
        ----------
        cumulative_hazard_rate : float or np.ndarray
            Cumulative hazard rate value(s) at which to compute the function.
            If ndarray, allowed shapes are (), (n,) or (m, n).

        Returns
        -------
            Function values at each given cumulative hazard rate(s).
        """
        return 1 / self.rate * gammainccinv(self.shape, np.exp(-cumulative_hazard_rate))

    def jac_hf(self, time, *, asarray=False):
        """
        The jacobian of the hazard function.

        Parameters
        ----------
        time : float or np.ndarray
            Elapsed time value(s) at which to compute the function.
            If ndarray, allowed shapes are ``()``, ``(n,)`` or ``(m, n)``.
        asarray : bool, default is False

        Returns
        -------
        np.float64, np.ndarray or tuple of np.float64 or np.ndarray
            The derivatives with respect to each parameter. If ``asarray`` is False, the function returns a tuple containing
            the same number of elements as parameters. If ``asarray`` is True, the function returns an ndarray
            whose first dimension equals the number of parameters. This output is equivalent to applying ``np.stack`` on the output
            tuple when ``asarray`` is False.
        """
        x = self.rate * time
        y = x ** (self.shape - 1) * np.exp(-x) / self._uppergamma(x) ** 2
        jac = (
            y
            * (
                (self.rate * np.log(x) * self._uppergamma(x))
                - self.rate * self._jac_uppergamma_shape(x)
            ),
            y * ((self.shape - x) * self._uppergamma(x) + x**self.shape * np.exp(-x)),
        )
        if asarray:
            return np.stack(jac)
        return jac

    def jac_chf(self, time, *, asarray=False):
        """
        The jacobian of the cumulative hazard function.

        Parameters
        ----------
        time : float or np.ndarray
            Elapsed time value(s) at which to compute the function.
            If ndarray, allowed shapes are ``()``, ``(n,)`` or ``(m, n)``.
        asarray : bool, default is False

        Returns
        -------
        np.float64, np.ndarray or tuple of np.float64 or np.ndarray
            The derivatives with respect to each parameter. If ``asarray`` is False, the function returns a tuple containing
            the same number of elements as parameters. If ``asarray`` is True, the function returns an ndarray
            whose first dimension equals the number of parameters. This output is equivalent to applying ``np.stack`` on the output
            tuple when ``asarray`` is False.
        """
        x = self.rate * time
        jac = (
            digamma(self.shape) - self._jac_uppergamma_shape(x) / self._uppergamma(x),
            (x ** (self.shape - 1) * time * np.exp(-x) / self._uppergamma(x)),
        )
        if asarray:
            return np.stack(jac)
        return jac

    def dhf(self, time):
        """
        The derivate of the hazard function.

        Parameters
        ----------
        time : float or np.ndarray
            Elapsed time value(s) at which to compute the function.
            If ndarray, allowed shapes are ``()``, ``(n,)`` or ``(m, n)``.

        Returns
        -------
        np.float64 or np.ndarray
            Function values at each given time(s).
        """
        return self.hf(time) * ((self.shape - 1) / time - self.rate + self.hf(time))

    def mrl(self, time):
        """
        The mean residual life function.

        Parameters
        ----------
        time : float or np.ndarray
            Elapsed time value(s) at which to compute the function.
            If ndarray, allowed shapes are ``()``, ``(n,)`` or ``(m, n)``.

        Returns
        -------
        np.float64 or np.ndarray
            Function values at each given time(s).
        """
        return super().mrl(time)


class LogLogistic(LifetimeDistribution):
    # noinspection PyUnresolvedReferences
    r"""
    Log-logistic probability distribution.

    The Log-logistic distribution is defined as a 2-parameter distribution
    :math:`(c, \lambda)`. The probability density function is:

    .. math::

        f(t) = \frac{c \lambda^c t^{c-1}}{(1+(\lambda t)^{c})^2}

    where:

        - :math:`c > 0`, the shape parameter,
        - :math:`\lambda > 0`, the rate parameter,
        - :math:`t\geq 0`, the operating time, age, cycles, etc.

    |

    Parameters
    ----------
    shape : float, optional
        shape parameter
    rate : float, optional
        rate parameter

    Attributes
    ----------
    fitting_results : FittingResults, default is None
        An object containing fitting results (AIC, BIC, etc.). If the model is not fitted, the value is None.
    nb_params
    params
    params_names
    plot
    shape
    rate
    """

    def __init__(self, shape=None, rate=None):
        super().__init__(shape=shape, rate=rate)

    @property
    def shape(self):  # optional but better for clarity and type checking
        """Get the current shape value.

        Returns
        -------
        float
        """
        return self._params["shape"]

    @property
    def rate(self):  # optional but better for clarity and type checking
        """Get the current rate value.

        Returns
        -------
        float
        """
        return self._params["rate"]

    def hf(self, time):
        """
        The hazard function.

        Parameters
        ----------
        time : float or np.ndarray
            Elapsed time value(s) at which to compute the function.
            If ndarray, allowed shapes are ``()``, ``(n,)`` or ``(m, n)``.

        Returns
        -------
        np.float64 or np.ndarray
            Function values at each given time(s).
        """
        x = self.rate * np.asarray(time)
        return self.shape * self.rate * x ** (self.shape - 1) / (1 + x**self.shape)

    def chf(self, time):
        """
        The cumulative hazard function.

        Parameters
        ----------
        time : float or np.ndarray
            Elapsed time value(s) at which to compute the function.
            If ndarray, allowed shapes are ``()``, ``(n,)`` or ``(m, n)``.

        Returns
        -------
        np.float64 or np.ndarray
            Function values at each given time(s).
        """
        x = self.rate * time
        return np.log(1 + x**self.shape)

    def mean(self):
        """
        The mean of the distribution.

        Returns
        -------
        np.float64
        """
        b = np.pi / self.shape
        if self.shape <= 1:
            raise ValueError(
                f"Expectancy only defined for shape > 1: shape = {self.shape}"
            )
        return b / (self.rate * np.sin(b))

    def var(self):
        """
        The variance of the distribution.

        Returns
        -------
        np.float64
        """
        b = np.pi / self.shape
        if self.shape <= 2:
            raise ValueError(
                f"Variance only defined for shape > 2: shape = {self.shape}"
            )
        return (1 / self.rate**2) * (2 * b / np.sin(2 * b) - b**2 / (np.sin(b) ** 2))

    def ichf(self, cumulative_hazard_rate):
        """
        Inverse cumulative hazard function.

        Parameters
        ----------
        cumulative_hazard_rate : float or np.ndarray
            Cumulative hazard rate value(s) at which to compute the function.
            If ndarray, allowed shapes are (), (n,) or (m, n).

        Returns
        -------
            Function values at each given cumulative hazard rate(s).
        """
        return ((np.exp(cumulative_hazard_rate) - 1) ** (1 / self.shape)) / self.rate

    def jac_hf(self, time, *, asarray=False):
        """
        The jacobian of the hazard function.

        Parameters
        ----------
        time : float or np.ndarray
            Elapsed time value(s) at which to compute the function.
            If ndarray, allowed shapes are ``()``, ``(n,)`` or ``(m, n)``.
        asarray : bool, default is False

        Returns
        -------
        np.float64, np.ndarray or tuple of np.float64 or np.ndarray
            The derivatives with respect to each parameter. If ``asarray`` is False, the function returns a tuple containing
            the same number of elements as parameters. If ``asarray`` is True, the function returns an ndarray
            whose first dimension equals the number of parameters. This output is equivalent to applying ``np.stack`` on the output
            tuple when ``asarray`` is False.
        """
        x = self.rate * time
        jac = (
            (self.rate * x ** (self.shape - 1) / (1 + x**self.shape) ** 2)
            * (1 + x**self.shape + self.shape * np.log(self.rate * time)),
            (self.rate * x ** (self.shape - 1) / (1 + x**self.shape) ** 2)
            * (self.shape**2 / self.rate),
        )
        if asarray:
            return np.stack(jac)
        return jac

    def jac_chf(self, time, *, asarray=False):
        """
        The jacobian of the cumulative hazard function.

        Parameters
        ----------
        time : float or np.ndarray
            Elapsed time value(s) at which to compute the function.
            If ndarray, allowed shapes are ``()``, ``(n,)`` or ``(m, n)``.
        asarray : bool, default is False

        Returns
        -------
        np.float64, np.ndarray or tuple of np.float64 or np.ndarray
            The derivatives with respect to each parameter. If ``asarray`` is False, the function returns a tuple containing
            the same number of elements as parameters. If ``asarray`` is True, the function returns an ndarray
            whose first dimension equals the number of parameters. This output is equivalent to applying ``np.stack`` on the output
            tuple when ``asarray`` is False.
        """
        x = self.rate * time
        jac = (
            (x**self.shape / (1 + x**self.shape)) * np.log(self.rate * time),
            (x**self.shape / (1 + x**self.shape)) * (self.shape / self.rate),
        )
        if asarray:
            return np.stack(jac)
        return jac

    def dhf(self, time):
        """
        The derivate of the hazard function.

        Parameters
        ----------
        time : float or np.ndarray
            Elapsed time value(s) at which to compute the function.
            If ndarray, allowed shapes are ``()``, ``(n,)`` or ``(m, n)``.

        Returns
        -------
        np.float64 or np.ndarray
            Function values at each given time(s).
        """
        x = self.rate * np.asarray(time)
        return (
            self.shape
            * self.rate**2
            * x ** (self.shape - 2)
            * (self.shape - 1 - x**self.shape)
            / (1 + x**self.shape) ** 2
        )

    def mrl(self, time):
        return super().mrl(time)


class EquilibriumDistribution(ParametricLifetimeModel):
    r"""Equilibrium distribution.

    The equilibirum distribution is the distrbution computed from a lifetime
    core that makes the associated delayed renewal stochastic_process stationary.

    Parameters
    ----------
    baseline : BaseLifetimeModel
        Underlying lifetime core.

    References
    ----------
    .. [1] Ross, S. M. (1996). Stochastic stochastic_process. New York: Wiley.
    """

    # can't expect baseline to be FrozenParametricLifetimeModel too because it does not have freeze_args
    def __init__(self, baseline):
        super().__init__()
        self.baseline = baseline

    def cdf(self, time, *args):
        return legendre_quadrature(
            lambda x: self.baseline.sf(x, *args), 0, time
        ) / self.baseline.mean(*args)

    def sf(self, time, *args):
        return 1 - self.cdf(time, *args)

    def pdf(self, time, *args):
        return self.baseline.sf(time, *args) / self.baseline.mean(*args)

    def hf(self, time, *args):
        return 1 / self.baseline.mrl(time, *args)

    def chf(self, time, *args):
        return -np.log(self.sf(time, *args))

    def isf(self, probability, *args):
        return newton(
            lambda x: self.sf(x, *args) - probability,
            self.baseline.isf(probability, *args),
            args=args,
        )

    def ichf(
        self,
        cumulative_hazard_rate,
        *args,
    ):
        return self.isf(np.exp(-cumulative_hazard_rate), *args)


class MinimumDistribution(FittableParametricLifetimeModel):
    r"""Series structure of n identical and independent components.

    The hazard function of the system is given by:

    .. math::

        h(t) = n \cdot  h_0(t)

    where :math:`h_0` is the baseline hazard function of the components.

    Examples
    --------

    Computing the survival (or reliability) function for 3 structures of 3,6 and
    9 identical and idependent components:

    .. code-block::

        model = MinimumDistribution(Weibull(2, 0.05))
        t = np.arange(0, 10, 0.1)
        n = np.array([3, 6, 9]).reshape(-1, 1)
        model.sf(t, n)
    """

    def __init__(self, baseline):
        super().__init__()
        self.baseline = baseline

    def sf(self, time, n, *args):
        return super().sf(time)

    def pdf(self, time, n, *args):
        return super().pdf(time)

    def hf(self, time, n, *args):
        return n * self.baseline.hf(time, *args)

    def chf(self, time, n, *args):
        return n * self.baseline.chf(time, *args)

    def ichf(
        self,
        cumulative_hazard_rate,
        n,
        *args,
    ):
        return self.baseline.ichf(cumulative_hazard_rate / n, *args)

    def dhf(self, time, n, *args):
        return n * self.baseline.dhf(time, *args)

    def jac_chf(self, time, n, *args, asarray=False):
        return n * self.baseline.jac_chf(time, *args, asarray=asarray)

    def jac_hf(self, time, n, *args, asarray=False):
        return n * self.baseline.jac_hf(time, *args, asarray=asarray)

    def jac_sf(self, time, n, *args, asarray=False):
        jac_chf, sf = (
            self.jac_chf(time, n, *args, asarray=True),
            self.sf(time, n, *args),
        )
        jac = -jac_chf * sf
        if not asarray:
            return np.unstack(jac)
        return jac

    def jac_cdf(self, time, n, *args, asarray=False):
        jac = -self.jac_sf(time, n, *args, asarray=True)
        if not asarray:
            return np.unstack(jac)
        return jac

    def jac_pdf(self, time, n, *args, asarray=False):
        jac_hf, hf = self.jac_hf(time, n, *args, asarray=True), self.hf(time, n)
        jac_sf, sf = self.jac_sf(time, n, *args, asarray=True), self.sf(time, n)
        jac = jac_hf * sf + jac_sf * hf
        if not asarray:
            return np.unstack(jac)
        return jac

    def ls_integrate(self, func, a, b, n, *args, deg: int = 10):
        return super().ls_integrate(func, a, b, n, *args, deg=deg)

    def _get_params_bounds(self):
        return self.baseline._get_params_bounds()

    def _get_initial_params(
<<<<<<< HEAD
        self, time, n, *args, event=None, entry=None, departure=None
    ):
        return self.baseline._get_initial_params(
            time, *args, event=None, entry=None, departure=None
=======
        self, time, n, *args, event=None, entry=None
    ):
        return self.baseline._get_initial_params(
            time, *args, event=None, entry=None
>>>>>>> 67960aaf
        )

    def fit(
        self,
        time,
        n,
        *args,
        event=None,
        entry=None,
        optimizer_options=None,
    ):
        return super().fit(
            time,
            *(n, *args),
            event=event,
            entry=entry,
<<<<<<< HEAD
            departure=departure,
=======
            optimizer_options=optimizer_options,
        )

    def fit_from_interval_censored_lifetimes(
        self,
        time_inf,
        time_sup,
        n,
        *args,
        event=None,
        entry=None,
        optimizer_options=None,
    ):
        return super().fit_from_interval_censored_lifetimes(
            time_inf,
            time_sup,
            *(n, *args),
            entry=entry,
>>>>>>> 67960aaf
            optimizer_options=optimizer_options,
        )<|MERGE_RESOLUTION|>--- conflicted
+++ resolved
@@ -278,11 +278,7 @@
             np.full(self.nb_params, np.inf),
         )
 
-<<<<<<< HEAD
-    def fit(self, time, event=None, entry=None, **options):
-=======
     def fit(self, time, event=None, entry=None, optimizer_options=None):
->>>>>>> 67960aaf
         """
         Estimation of the distribution parameters from lifetime data.
 
@@ -294,11 +290,7 @@
             Boolean indicators tagging lifetime values as right censored or complete.
         entry : ndarray of float (1d), default is None
             Left truncations applied to lifetime values.
-<<<<<<< HEAD
-        **options
-=======
         optimizer_options : dict, default is None
->>>>>>> 67960aaf
             Extra arguments used by `scipy.minimize`. Default values are:
                 - `method` : `"L-BFGS-B"`
                 - `contraints` : `()`
@@ -319,30 +311,17 @@
         format that allows to pass other information as left-censored or interval-censored values. In this case,
         `event` is not needed as 2d-array encodes right-censored values by itself.
         """
-<<<<<<< HEAD
-        return super().fit(time, event=event, entry=entry, **options)
-
-    def fit_from_interval_censored_data(
-=======
         return super().fit(time, event=event, entry=entry, optimizer_options=optimizer_options)
 
     def fit_from_interval_censored_lifetimes(
->>>>>>> 67960aaf
         self,
         time_inf,
         time_sup,
         entry=None,
-<<<<<<< HEAD
-        **optimizer_options,
-    ):
-        return super().fit_from_interval_censored_data(
-            time_inf, time_sup, entry=entry, **optimizer_options
-=======
         optimizer_options=None,
     ):
         return super().fit_from_interval_censored_lifetimes(
             time_inf, time_sup, entry=entry, optimizer_options=None
->>>>>>> 67960aaf
         )
 
 
@@ -1630,17 +1609,10 @@
         return self.baseline._get_params_bounds()
 
     def _get_initial_params(
-<<<<<<< HEAD
-        self, time, n, *args, event=None, entry=None, departure=None
-    ):
-        return self.baseline._get_initial_params(
-            time, *args, event=None, entry=None, departure=None
-=======
         self, time, n, *args, event=None, entry=None
     ):
         return self.baseline._get_initial_params(
             time, *args, event=None, entry=None
->>>>>>> 67960aaf
         )
 
     def fit(
@@ -1657,9 +1629,6 @@
             *(n, *args),
             event=event,
             entry=entry,
-<<<<<<< HEAD
-            departure=departure,
-=======
             optimizer_options=optimizer_options,
         )
 
@@ -1678,6 +1647,5 @@
             time_sup,
             *(n, *args),
             entry=entry,
->>>>>>> 67960aaf
             optimizer_options=optimizer_options,
         )