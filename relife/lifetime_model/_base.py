--- conflicted
+++ resolved
@@ -3,35 +3,18 @@
 import numpy as np
 from scipy.optimize import Bounds, newton
 
-<<<<<<< HEAD
-from relife.base import FrozenParametricModel, ParametricModel
-from relife.likelihood.default_lifetime_likelihood import (
-    DefaultLifetimeLikelihood,
-)
-from relife.likelihood.interval_lifetime_likelihood import (
-    IntervalLifetimeLikelihood,
-)
-from relife.quadrature import (
-    broadcast_bounds,
-=======
 from relife.utils.quadrature import (
->>>>>>> 67960aaf
     legendre_quadrature,
     unweighted_laguerre_quadrature
 )
 from relife.base import ParametricModel
-from relife.likelihood import DefaultLifetimeLikelihood
-from ..likelihood import IntervalLifetimeLikelihood
+from relife.likelihood import DefaultLifetimeLikelihood, IntervalLifetimeLikelihood
 
 from ._plot import PlotParametricLifetimeModel
 
 __all__ = [
     "ParametricLifetimeModel",
     "FittableParametricLifetimeModel",
-<<<<<<< HEAD
-    "NonParametricLifetimeModel",
-=======
->>>>>>> 67960aaf
 ]
 
 
@@ -273,13 +256,9 @@
         self.fitting_results = None
 
     @abstractmethod
-<<<<<<< HEAD
     def _get_initial_params(
         self, time, *args, event=None, entry=None, departure=None
     ): ...
-=======
-    def _get_initial_params(self, time, *args, event=None, entry=None): ...
->>>>>>> 67960aaf
 
     @abstractmethod
     def _get_params_bounds(self):
@@ -315,7 +294,6 @@
         likelihood = DefaultLifetimeLikelihood(
             self, time, *args, event=event, entry=entry
         )
-<<<<<<< HEAD
         if optimizer_options is None:
             optimizer_options = {}
         if "bounds" not in optimizer_options:
@@ -337,8 +315,6 @@
         likelihood = IntervalLifetimeLikelihood(
             self, time_inf, time_sup, *args, entry=entry
         )
-=======
->>>>>>> 67960aaf
         if optimizer_options is None:
             optimizer_options = {}
         if "bounds" not in optimizer_options:
@@ -346,37 +322,4 @@
         fitting_results = likelihood.maximum_likelihood_estimation(**optimizer_options)
         self.params = fitting_results.optimal_params
         self.fitting_results = fitting_results
-        return self
-
-<<<<<<< HEAD
-
-class NonParametricLifetimeModel(ABC):
-    @abstractmethod
-    def fit(self, time, event=None, entry=None): ...
-
-    @abstractmethod
-    def fit_interval_censored_data(
-        self, time_inf, time_sup, *args, entry=None, **optimizer_options
-    ): ...
-=======
-    def fit_from_interval_censored_lifetimes(
-        self,
-        time_inf,
-        time_sup,
-        *args,
-        entry=None,
-        optimizer_options=None,
-    ):
-        self.params = self._get_initial_params(time_sup, *args, entry=entry)  # TODO
-        likelihood = IntervalLifetimeLikelihood(
-            self, time_inf, time_sup, *args, entry=entry
-        )
-        if optimizer_options is None:
-            optimizer_options = {}
-        if "bounds" not in optimizer_options:
-            optimizer_options["bounds"] = self._get_params_bounds()
-        fitting_results = likelihood.maximum_likelihood_estimation(**optimizer_options)
-        self.params = fitting_results.optimal_params
-        self.fitting_results = fitting_results
-        return self
->>>>>>> 67960aaf
+        return self