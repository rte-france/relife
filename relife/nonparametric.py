"""Non-parametric estimator for survival analysis."""

# Copyright (c) 2022, RTE (https://www.rte-france.com)
# See AUTHORS.txt
# SPDX-License-Identifier: Apache-2.0 (see LICENSE.txt)
# This file is part of ReLife, an open source Python library for asset
# management based on reliability theory and lifetime data analysis.

from __future__ import annotations
from typing import Tuple
import numpy as np

from .data import LifetimeData
from .utils import plot


def _estimate(data: LifetimeData) -> Tuple[np.ndarray, np.ndarray, np.ndarray]:
    r"""Counting failures and assets at risks

    Counts the number of failures and assets at risk sorted along the timeline
    of unique times, needed to compute the Kaplan-Meier and Nelson-Aalen
    estimators.

    Parameters
    ----------
    data : LifetimeData
        The lifetime data.

    Returns
    -------
    Tuple[1D array, 1D array, 1D array]
        timeline : sorted unique time-to-event.
        d : number of failures.
        n : number of assets at risk

    Raises
    ------
    ValueError
        If `data.event` type is not 0 or 1.

    Notes
    -----
    For :math:`N` the unique times in timeline:

    .. math::

        \begin{align*}
            d_j &= \sum_{i=1}^N \delta_i \mathbbm{1}_{\{t_j = t_i\}} \\ n_j &=
            \sum_{i=1}^N \mathbbm{1}_{\{t_j \leq t_i\}}
        \end{align*}

    """
    if not np.all(np.isin(data.event, [0, 1])):
        raise ValueError("event values must be in [0,1]")
    if len(data.time.shape) != 1: 
        raise NotImplementedError("did not yet adapt _estimate to handle 2d time data for KM and Nelson-A") # [ TODO ] 
    timeline, inv, counts = np.unique(
        data.time, return_inverse=True, return_counts=True
    )
    d = np.zeros_like(timeline, int)
    np.add.at(d, inv, data.event) # death at each step
    x_in = np.histogram(data.entry, np.insert(timeline, 0, 0))[0]
    x_out = np.insert(counts[:-1], 0, 0)
    n = np.cumsum(x_in - x_out) # number of assets at risk at each step
    return timeline, d, n

def _turnbull_estimate(data: LifetimeData, tol=1e-4, lowmem=False):
    """Computation of the Turnbull estimator on interval censored data.

                Parameters
                ----------
                data : data set of generalized interval censored measurements (can  be left, right, interval, exact)
                tol : stopping criteria for convergence. Algorithm stops when the infinite norm of the difference
                between the current and updated estimates for the survival function is less than tol.

                Returns
                -------
                Estimates of the survival function
    """

    censorship = (data.time[:, 0] < data.time[:, 1])
    tau = np.unique(np.insert(np.sort(np.unique(data.time.flatten())), 0, 0)) # flattens les intervalles et les tri et insère 0 au début
    k = len(tau)
    data_censored = LifetimeData(data.time[censorship == True], entry = data.entry[censorship == True])

    if not lowmem:
        lower_bound = data_censored.time[:, 0]
        upper_bound = data_censored.time[:, 1]
        alpha = (np.greater_equal.outer(tau[:-1], lower_bound ) *  # replaced np.logical_not(np.less.outer) by np.greater_equal.outer
            np.less_equal.outer(tau[1:], upper_bound)).T # replaced np.logical_not(np.greater.outer) by np.less_equal.outer
        # points of the timeline (tau) that are included in the interval (for each interval)
            # so for each interval, we have a vector of len(tau) of F and T, T if the point is included in the interval
    else:
        alpha_bis = []
        for i in range(data_censored.time.shape[0]): #HERE 
            alpha_bis.append(
                np.where((data_censored[i, 0] <= tau[:-1]) & (tau[1:] <= data_censored[i, 1]) == True)[0][[0, -1]])
        alpha_bis = np.array(alpha_bis)

    exact_survival_times = data.time[censorship == False][:, 0] 
    print(exact_survival_times)
    d_tilde = np.histogram(np.searchsorted(tau, exact_survival_times), bins=range(k + 1))[0][1:] # TODO
    S = np.linspace(1, 0, k)
    res = 1
    count = 1

    while res > tol:
        p = -np.diff(S) # écart entre les points de S (survival function?) #TODO from here 
        if np.sum(p == 0) > 0: 
            p = np.where(p == 0, 1e-5 / np.sum(p == 0), p - 1e-5 / ((k - 1) - np.sum(p == 0)))
        if not lowmem:
            if np.any(alpha):
                alpha_p = alpha * p.T
                d = (alpha_p.T / alpha_p.sum(axis=1)).T.sum(axis=0)
                d += d_tilde
            else:
                d = d_tilde
        else:
            x = [p[alpha_bis[i, 0]:(alpha_bis[i, 1] + 1)] for i in range(alpha_bis.shape[0])]
            d = np.repeat(0, k - 1)
            for i in range(data_censored.time.shape[0]):
                d = d + (np.append(np.insert(x[i] / x[i].sum(), 0, np.repeat(0, alpha_bis[i][0])),
                                   np.repeat(0, k - alpha_bis[i][1] - 2)))
            d = d + d_tilde

        y = np.cumsum(d[::-1])[::-1]
        y -= len(data.entry) - np.searchsorted(np.sort(data.entry), tau[1:], side='left')  
        S_updated = np.array(np.cumprod(1 - d / y))
        S_updated = np.insert(S_updated, 0, 1)
        res = max(abs(S - S_updated))
        S = S_updated
        count += 1

    ind_del = np.where(tau == np.inf)
    timeline = np.delete(tau, ind_del)
    s = np.delete(S, ind_del)
    
    return timeline, s

class ECDF:
    """Empirical Cumulative Distribution Function."""

    def fit(self, time: np.ndarray) -> ECDF:
        """Fit the empirical cumuative distribution function.

        Parameters
        ----------
        time : 1D array
            Failure times.

        Returns
        -------
        ECDF
            Return the fitted empirical estimate as the current object.

        """
        if len(time.shape) != 1: 
            raise ValueError("ECDF handles only 1D format for time") 
        data = LifetimeData(time)
        self.n_samples = data.size
        x1, n1 = np.unique(data.time, return_counts=True)
        self.timeline = np.insert(x1, 0, 0)
        self.cdf = np.insert(np.cumsum(n1), 0, 0) / np.sum(n1)
        self.sf = 1 - self.cdf
        self.se = np.sqrt(self.cdf * (1 - self.cdf) / self.n_samples)
        return self

    def plot(
        self, alpha_ci: float = 0.05, fname: str = "cdf", **kwargs: np.ndarray
    ) -> None:
        r"""Plot the empirical cumulative distribution function.

        Parameters
        ----------
        alpha_ci : float, optional
            :math:`\alpha`-value to define the :math:`100(1-\alpha)\%`
            confidence interval, by default 0.05 corresponding to the 95\%
            confidence interval. If set to None or if the model has not been
            fitted, no confidence interval is plotted.

        fname : str, optional
            Name of the function to be plotted, by default 'cdf'. Should be one
            of:

                - 'sf' : survival function,
                - 'cdf': cumulative distribution function.

        **kwargs :
            Extra arguments to specify the plot properties (see
            matplotlib.pyplot.plot documentation).

        Raises
        ------
        ValueError
            If `fname` value is not 'sf' or 'cdf'.

        """
        flist = ["sf", "cdf"]
        if fname in flist:
            y = getattr(self, fname)
        else:
            raise ValueError(
                "Function name '{}' is not supported for plotting, 'fname' must be in {}".format(
                    fname, flist
                )
            )
        label = "ECDF"
        plot(
            self.timeline,
            y,
            self.se,
            alpha_ci,
            bounds=(0, 1),
            label=label,
            drawstyle="steps-post",
            **kwargs,
        )


class KaplanMeier:
    r"""Kaplan-Meier Estimator.

    Compute the non-parametric Kaplan-Meier estimator (also known as the product
    limit estimator) of the survival function from lifetime data.

    Notes
    -----
    For a given time instant :math:`t` and :math:`n` total observations, this
    estimator is defined as:

    .. math::

        \hat{S}(t) = \prod_{i: t_i \leq t} \left( 1 - \frac{d_i}{n_i}\right)

    where :math:`d_i` is the number of failures until :math:`t_i` and
    :math:`n_i` is the number of assets at risk just prior to :math:`t_i`.

    The variance estimation is obtained by:

    .. math::

        \widehat{Var}[\hat{S}(t)] = \hat{S}(t)^2 \sum_{i: t_i \leq t}
        \frac{d_i}{n_i(n_i - d_i)}

    which is often referred to as Greenwood's formula.

    References
    ----------
    .. [1] Lawless, J. F. (2011). Statistical models and methods for lifetime
        data. John Wiley & Sons.

    .. [2] Kaplan, E. L., & Meier, P. (1958). Nonparametric estimation from
        incomplete observations. Journal of the American statistical
        association, 53(282), 457-481.

    """

    def fit(
        self, time: np.ndarray, event: np.ndarray = None, entry: np.ndarray = None
    ) -> KaplanMeier:
        """Fit the Kaplan-Meier estimator to a time, event and entry arrays.

        Parameters
        ----------
        time : 1D array
            Array of time-to-event or durations.
        event : 1D array, optional
            Array of event types coded as follows:

            - 0 if observation ends before the event has occurred (right censoring)
            - 1 if the event has occured
            - 2 if observation starts after the event has occurred (left censoring)

            by default the event has occured for each asset.
        entry : 1D array, optional
            Array of delayed entry times (left truncation),
            by default None.

        Returns
        -------
        KaplanMeier
            Return the fitted Kaplan-Meier estimator as the current object.

        """
        data = LifetimeData(time, event, entry)
        timeline, d, n = _estimate(data)
        # [1] eq (3.2.2)
        s = np.cumprod(1 - d / n)
        with np.errstate(divide="ignore"):
            # [1] eq (3.2.3)
            var = s**2 * np.cumsum(np.where(n > d, d / (n * (n - d)), 0))
        self.timeline = np.insert(timeline, 0, 0)
        self.sf = np.insert(s, 0, 1)
        self.se = np.sqrt(np.insert(var, 0, 0))
        return self

    def plot(self, alpha_ci: float = 0.05, **kwargs) -> None:
        r"""Plot the Kaplan-Meier estimator of the survival function.

        Parameters
        ----------
        alpha_ci : float, optional
            :math:`\alpha`-value to define the :math:`100(1-\alpha)\%`
            confidence interval, by default 0.05 corresponding to the 95\%
            confidence interval. If set to None or if the model has not been
            fitted, no confidence interval is plotted.

        **kwargs :
            Extra arguments to specify the plot properties (see
            matplotlib.pyplot.plot documentation).
        """
        label = kwargs.pop("label", "Kaplan-Meier")
        plot(
            self.timeline,
            self.sf,
            self.se,
            alpha_ci,
            bounds=(0, 1),
            label=label,
            drawstyle="steps-post",
            **kwargs,
        )


class NelsonAalen:
    r"""Nelson-Aalen Estimator.

    Compute the non-parametric Nelson-Aalen estimator of the cumulative hazard
    function from lifetime data.

    Notes
    -----
    For a given time instant :math:`t` and :math:`n` total observations, this
    estimator is defined as:

    .. math::

        \hat{H}(t) = \sum_{i: t_i \leq t} \frac{d_i}{n_i}

    where :math:`d_i` is the number of failures until :math:`t_i` and
    :math:`n_i` is the number of assets at risk just prior to :math:`t_i`.

    The variance estimation is obtained by:

    .. math::

        \widehat{Var}[\hat{H}(t)] = \sum_{i: t_i \leq t} \frac{d_i}{n_i^2}

    Note that the alternative survivor function estimate:

    .. math::

        \tilde{S}(t) = \exp{(-\hat{H}(t))}

    is sometimes suggested for the continuous-time case.

    References
    ----------
    .. [1] Lawless, J. F. (2011). Statistical models and methods for lifetime
        data. John Wiley & Sons.
    """

    def fit(
        self, time: np.ndarray, event: np.ndarray = None, entry: np.ndarray = None
    ) -> NelsonAalen:
        """Fit the Nelson-Aalen estimator to lifetime data.

        Parameters
        ----------
        time : 1D array
            Array of time-to-event or durations.
        event : 1D array, optional
            Array of event types coded as follows:

            - 0 if observation ends before the event has occurred (right censoring)
            - 1 if the event has occured
            - 2 if observation starts after the event has occurred (left censoring)

            by default the event has occured for each asset.
        entry : 1D array, optional
            Array of delayed entry times (left truncation),
            by default None.

        Returns
        -------
        NelsonAalen
            The fitted Nelson-Aalen estimator as the current object.

        """
        data = LifetimeData(time, event, entry)
        timeline, d, n = _estimate(data)
        # [1] eq (3.2.13)
        s = np.cumsum(d / n)
        # [1] eq (3.2.15)
        var = np.cumsum(d / np.where(n == 0, 1, n**2))
        self.timeline = np.insert(timeline, 0, 0)
        self.chf = np.insert(s, 0, 0)
        self.se = np.sqrt(np.insert(var, 0, 0))
        return self

    def plot(self, alpha_ci: float = 0.05, **kwargs: np.ndarray) -> None:
        r"""Plot the Nelson-Aalen estimator of the cumulative hazard function.

        Parameters
        ----------
        alpha_ci : float, optional
            :math:`\alpha`-value to define the :math:`100(1-\alpha)\%`
            confidence interval, by default 0.05 corresponding to the 95\%
            confidence interval. If set to None or if the model has not been
            fitted, no confidence interval is plotted.

        **kwargs :
            Extra arguments to specify the plot properties (see
            matplotlib.pyplot.plot documentation).

        """
        label = kwargs.pop("label", "Nelson-Aalen")
        plot(
            self.timeline,
            self.chf,
            self.se,
            alpha_ci,
            bounds=(0, np.inf),
            label=label,
            drawstyle="steps-post",
            **kwargs,
<<<<<<< HEAD
        )

class Turnbull:
    r"""[Aya : TODO Complete code and doc] Turnbull Estimator.
    
    Compute the non-parametric Turnbull estimator of the survival function 
    from interval censored lifetime data.  
    """

    def fit(
            self, time: np.ndarray, entry: np.ndarray = None, tol: float = 1e-4,
              lowmem: bool = False,
    ) -> Turnbull:
        """[Aya : TODO / Complete code and doc] Fit the Turnbull estimator to interval censored lifetime data.

        Parameters
        ----------

        """
        
        data = LifetimeData(time, entry = entry) 
        # data = np.column_stack((_data.time, _data.entry)) # éviter : input lifetime data à turnbull_estimate
        timeline, s = _turnbull_estimate(data, tol, lowmem)
        self.timeline = timeline
        self.sf = s
        # TODO ? define / compute self.se ? 
        return self
    
    def plot(self, alpha_ci: float = 0.05, **kwargs: np.ndarray) -> None:
        r"""[Aya : TODO / Complete code and doc] Plot the Turnbull estimator of the survival function.

        Parameters
        ----------
        alpha_ci : float, optional
            :math:`\alpha`-value to define the :math:`100(1-\alpha)\%`
            confidence interval, by default 0.05 corresponding to the 95\%
            confidence interval. If set to None or if the model has not been
            fitted, no confidence interval is plotted.

        **kwargs :
            Extra arguments to specify the plot properties (see
            matplotlib.pyplot.plot documentation).

        """
        label = kwargs.pop("label", "Turnbull")
        plot(
            self.timeline,
            self.sf,
            None,
            alpha_ci,
            bounds=(0, np.inf),
            label=label,
            drawstyle="steps-post",
            **kwargs,
=======
>>>>>>> 45a28fef
        )<|MERGE_RESOLUTION|>--- conflicted
+++ resolved
@@ -424,7 +424,6 @@
             label=label,
             drawstyle="steps-post",
             **kwargs,
-<<<<<<< HEAD
         )
 
 class Turnbull:
@@ -479,6 +478,4 @@
             label=label,
             drawstyle="steps-post",
             **kwargs,
-=======
->>>>>>> 45a28fef
         )